"use strict";

import * as assert from 'assert';
import { ModeHandler } from '../../src/mode/modeHandler';
import { setupWorkspace, cleanUpWorkspace, assertEqualLines, assertEqual } from './../testUtils';
import { ModeName } from '../../src/mode/mode';
import { TextEditor } from '../../src/textEditor';
import { getTestingFunctions } from '../testSimplifier';

suite("Mode Visual", () => {
  let modeHandler: ModeHandler = new ModeHandler();

  let {
    newTest,
    newTestOnly,
  } = getTestingFunctions(modeHandler);

  setup(async () => {
    await setupWorkspace();
    modeHandler = new ModeHandler();
  });

  teardown(cleanUpWorkspace);

  test("can be activated", async () => {
    await modeHandler.handleKeyEvent('v');
    assertEqual(modeHandler.currentMode.name, ModeName.Visual);

    await modeHandler.handleKeyEvent('v');
    assertEqual(modeHandler.currentMode.name, ModeName.Normal);
  });

  test("Can handle w", async () => {
    await modeHandler.handleMultipleKeyEvents("itest test test\ntest\n".split(""));
    await modeHandler.handleMultipleKeyEvents([
      '<Esc>', 'g', 'g',
      'v', 'w'
    ]);

    const sel = TextEditor.getSelection();

    assert.equal(sel.start.character, 0);
    assert.equal(sel.start.line, 0);

    // The input cursor comes BEFORE the block cursor. Try it out, this
    // is how Vim works.
    assert.equal(sel.end.character, 5);
    assert.equal(sel.end.line, 0);
  });

  test("Can handle wd", async () => {
    await modeHandler.handleMultipleKeyEvents("ione two three".split(""));
    await modeHandler.handleMultipleKeyEvents([
      '<Esc>', '^',
      'v', 'w', 'd'
    ]);

    assertEqualLines(["wo three"]);
  });

  test("Can handle x", async () => {
    await modeHandler.handleMultipleKeyEvents("ione two three".split(""));
    await modeHandler.handleMultipleKeyEvents([
      '<Esc>', '^',
      'v', 'x'
    ]);

    assertEqualLines(["ne two three"]);

    assertEqual(modeHandler.currentMode.name, ModeName.Normal);
  });

  test("Can handle U", async () => {
    await modeHandler.handleMultipleKeyEvents("ione two three".split(""));
    await modeHandler.handleMultipleKeyEvents([
       '<Esc>', '^',
      'v', 'U'
    ]);

    assertEqualLines(["One two three"]);

    assertEqual(modeHandler.currentMode.name, ModeName.Normal);
  });

  test("Can handle x across a selection", async () => {
    await modeHandler.handleMultipleKeyEvents("ione two three".split(""));
    await modeHandler.handleMultipleKeyEvents([
      '<Esc>', '^',
      'v', 'w', 'x'
    ]);

    assertEqualLines(["wo three"]);

    assertEqual(modeHandler.currentMode.name, ModeName.Normal);
  });

  test("Can do vwd in middle of sentence", async () => {
    await modeHandler.handleMultipleKeyEvents("ione two three foar".split(""));
    await modeHandler.handleMultipleKeyEvents([
      '<Esc>', '^',
      'l', 'l', 'l', 'l',
      'v', 'w', 'd'
    ]);

    assertEqualLines(["one hree foar"]);
  });

  test("Can do vwd in middle of sentence", async () => {
    await modeHandler.handleMultipleKeyEvents("ione two three".split(""));
    await modeHandler.handleMultipleKeyEvents([
      '<Esc>', '^',
      'l', 'l', 'l', 'l',
      'v', 'w', 'd'
    ]);

    assertEqualLines(["one hree"]);
  });

  test("Can do vwd multiple times", async () => {
    await modeHandler.handleMultipleKeyEvents("ione two three four".split(""));
    await modeHandler.handleMultipleKeyEvents([
      '<Esc>', '^',
      'v', 'w', 'd',
      'v', 'w', 'd',
      'v', 'w', 'd'
    ]);

    assertEqualLines(["our"]);
  });

  test("Can handle U across a selection", async () => {
    await modeHandler.handleMultipleKeyEvents("ione two three".split(""));
    await modeHandler.handleMultipleKeyEvents([
      '<Esc>', '^',
      'v', 'l', 'l', 'l', 'l', 'U'
    ]);

    assertEqualLines(["ONE Two three"]);

    assertEqual(modeHandler.currentMode.name, ModeName.Normal);
  });

  test("Can handle U across a selection in reverse order", async () => {
    await modeHandler.handleMultipleKeyEvents("ione two three".split(""));
    await modeHandler.handleMultipleKeyEvents([
      '<Esc>', '^',
      'w', 'v', 'h', 'h', 'U'
    ]);

    assertEqualLines(["onE Two three"]);

    assertEqual(modeHandler.currentMode.name, ModeName.Normal);
  });

  test("handles case where we go from selecting on right side to selecting on left side", async () => {
    await modeHandler.handleMultipleKeyEvents("ione two three".split(""));
    await modeHandler.handleMultipleKeyEvents([
      '<Esc>', '^',
      'l', 'l', 'l', 'l',
      'v', 'w', 'b', 'b', 'd'
    ]);

    assertEqualLines(["wo three"]);
  });

  test("handles case where we delete over a newline", async () => {
    await modeHandler.handleMultipleKeyEvents("ione two\n\nthree four".split(""));
    await modeHandler.handleMultipleKeyEvents([
      '<Esc>', '0', 'k', 'k',
      'v', '}', 'd'
    ]);

    assertEqualLines(["three four"]);
  });

  test("handles change operator", async () => {
    await modeHandler.handleMultipleKeyEvents("ione two three".split(""));
    await modeHandler.handleMultipleKeyEvents([
      '<Esc>', '^',
      'v', 'w', 'c'
    ]);

    assertEqualLines(["wo three"]);
    assertEqual(modeHandler.currentMode.name, ModeName.Insert);
  });

  suite("Vim's EOL handling is weird", () => {

    test("delete through eol", async () => {
      await modeHandler.handleMultipleKeyEvents(
        'ione\ntwo'.split('')
      );

      await modeHandler.handleMultipleKeyEvents([
        '<Esc>',
        '^', 'g', 'g',
        'v', 'l', 'l', 'l',
        'd'
      ]);

      assertEqualLines(["two"]);
    });

    test("join 2 lines by deleting through eol", async () => {
      await modeHandler.handleMultipleKeyEvents(
        'ione\ntwo'.split('')
      );

      await modeHandler.handleMultipleKeyEvents([
        '<Esc>',
        'g', 'g',
        'l', 'v', 'l', 'l',
        'd'
      ]);

      assertEqualLines(["otwo"]);
    });

    test("d$ doesn't delete whole line", async () => {
      await modeHandler.handleMultipleKeyEvents(
        'ione\ntwo'.split('')
      );

      await modeHandler.handleMultipleKeyEvents([
        '<Esc>',
        'g', 'g',
        'd', '$'
      ]);

      assertEqualLines(["", "two"]);
    });

    test("vd$ does delete whole line", async () => {
      await modeHandler.handleMultipleKeyEvents(
        'ione\ntwo'.split('')
      );

      await modeHandler.handleMultipleKeyEvents([
        '<Esc>',
        'g', 'g',
        'v', '$', 'd'
      ]);

      assertEqualLines(["two"]);
    });

  });

  suite("Arrow keys work perfectly in Visual Line Mode", () => {
    newTest({
      title: "Can handle <up> key",
      start: ['blah', 'duh', '|dur', 'hur'],
      keysPressed: 'V<up>x',
      end: ['blah', '|hur']
    });

    newTest({
      title: "Can handle <down> key",
      start: ['blah', 'duh', '|dur', 'hur'],
      keysPressed: 'V<down>x',
      end: ['blah', '|duh']
    });
  });

<<<<<<< HEAD
   suite("handles replace in visual line mode", () => {
    newTest({
      title: "Can do a single line replace",
      start: ["one |two three four five", "one two three four five"],
      keysPressed: "Vr1",
      end: ["|111111111111111111111111", "one two three four five"],
      endMode: ModeName.Normal
    });

    newTest({
      title: "Can do a multi visual line replace",
      start: ["one |two three four five", "one two three four five"],
      keysPressed: "Vjr1",
      end: ["|11111111111111111111111", "11111111111111111111111"],
      endMode: ModeName.Normal
=======
  suite("Can handle d correctly in Visual Line Mode", () => {
    newTest({
      title: "Can handle d key",
      start: ['|{', '  a = 1;', '}'],
      keysPressed: 'VGdp',
      end: ['', '|{', '  a = 1;', '}']
    });

    newTest({
      title: "Can handle d key",
      start: ['|{', '  a = 1;', '}'],
      keysPressed: 'VGdP',
      end: ['|{', '  a = 1;', '}', '']
    });

    newTest({
      title: "Can handle d key",
      start: ['1', '2', '|{', '  a = 1;', '}'],
      keysPressed: 'VGdp',
      end: ['1', '2', '|{', '  a = 1;', '}']
    });

    newTest({
      title: "Can handle d key",
      start: ['1', '2', '|{', '  a = 1;', '}'],
      keysPressed: 'VGdP',
      end: ['1', '|{', '  a = 1;', '}', '2']
>>>>>>> 3814252b
    });
  });
});<|MERGE_RESOLUTION|>--- conflicted
+++ resolved
@@ -262,8 +262,7 @@
     });
   });
 
-<<<<<<< HEAD
-   suite("handles replace in visual line mode", () => {
+  suite("handles replace in visual line mode", () => {
     newTest({
       title: "Can do a single line replace",
       start: ["one |two three four five", "one two three four five"],
@@ -278,35 +277,36 @@
       keysPressed: "Vjr1",
       end: ["|11111111111111111111111", "11111111111111111111111"],
       endMode: ModeName.Normal
-=======
-  suite("Can handle d correctly in Visual Line Mode", () => {
-    newTest({
-      title: "Can handle d key",
-      start: ['|{', '  a = 1;', '}'],
-      keysPressed: 'VGdp',
-      end: ['', '|{', '  a = 1;', '}']
-    });
-
-    newTest({
-      title: "Can handle d key",
-      start: ['|{', '  a = 1;', '}'],
-      keysPressed: 'VGdP',
-      end: ['|{', '  a = 1;', '}', '']
-    });
-
-    newTest({
-      title: "Can handle d key",
-      start: ['1', '2', '|{', '  a = 1;', '}'],
-      keysPressed: 'VGdp',
-      end: ['1', '2', '|{', '  a = 1;', '}']
-    });
-
-    newTest({
-      title: "Can handle d key",
-      start: ['1', '2', '|{', '  a = 1;', '}'],
-      keysPressed: 'VGdP',
-      end: ['1', '|{', '  a = 1;', '}', '2']
->>>>>>> 3814252b
+    });
+
+    suite("Can handle d correctly in Visual Line Mode", () => {
+      newTest({
+        title: "Can handle d key",
+        start: ['|{', '  a = 1;', '}'],
+        keysPressed: 'VGdp',
+        end: ['', '|{', '  a = 1;', '}']
+      });
+
+      newTest({
+        title: "Can handle d key",
+        start: ['|{', '  a = 1;', '}'],
+        keysPressed: 'VGdP',
+        end: ['|{', '  a = 1;', '}', '']
+      });
+
+      newTest({
+        title: "Can handle d key",
+        start: ['1', '2', '|{', '  a = 1;', '}'],
+        keysPressed: 'VGdp',
+        end: ['1', '2', '|{', '  a = 1;', '}']
+      });
+
+      newTest({
+        title: "Can handle d key",
+        start: ['1', '2', '|{', '  a = 1;', '}'],
+        keysPressed: 'VGdP',
+        end: ['1', '|{', '  a = 1;', '}', '2']
+      });
     });
   });
 });