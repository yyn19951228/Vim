"use strict";

import * as assert from 'assert';
<<<<<<< HEAD
import {setupWorkspace, cleanUpWorkspace, assertEqualLines} from './../testUtils';
import ModeNormal from '../../src/mode/modeNormal';
=======
import {setupWorkspace, cleanUpWorkspace} from './../testUtils';
import {NormalMode} from '../../src/mode/modeNormal';
>>>>>>> f5a6625c
import {ModeName} from '../../src/mode/mode';
import {Motion, MotionMode} from '../../src/motion/motion';
import TextEditor from '../../src/textEditor';

suite("Mode Normal", () => {

    let motion : Motion;
    let modeNormal : ModeNormal;

    setup(() => {
        return setupWorkspace().then(() => {
            motion = new Motion(MotionMode.Cursor);
            modeNormal = new ModeNormal(motion);
        });
    });

    teardown(cleanUpWorkspace);

    test("can be activated", () => {
        let activationKeys = ['esc', 'ctrl+[', 'ctrl+c'];
<<<<<<< HEAD

        for (let i = 0; i < activationKeys.length; i++) {
            let key = activationKeys[i];
            assert.equal(modeNormal.ShouldBeActivated(key, ModeName.Insert), true, key);
=======
        let motion = new Motion(null);
        let modeHandler = new NormalMode(motion);

        for (let i = 0; i < activationKeys.length; i++) {
            let key = activationKeys[i];
            assert.equal(modeHandler.shouldBeActivated(key, ModeName.Insert), true, key);
>>>>>>> f5a6625c
        }
    });

    test("Can handle 'x'", () => {
        return TextEditor.insert("text")
            .then(() => {
                motion = motion.move(0, 2);
            })
            .then(() => {
                return modeNormal.HandleKeyEvent("x");
            })
            .then(() => {
                return assertEqualLines(["tet"]);
            })
            .then(() => {
                return modeNormal.HandleKeyEvent("x");
            })
            .then(() => {
                return assertEqualLines(["te"]);
            });
    });
});<|MERGE_RESOLUTION|>--- conflicted
+++ resolved
@@ -1,26 +1,21 @@
 "use strict";
 
 import * as assert from 'assert';
-<<<<<<< HEAD
 import {setupWorkspace, cleanUpWorkspace, assertEqualLines} from './../testUtils';
-import ModeNormal from '../../src/mode/modeNormal';
-=======
-import {setupWorkspace, cleanUpWorkspace} from './../testUtils';
 import {NormalMode} from '../../src/mode/modeNormal';
->>>>>>> f5a6625c
 import {ModeName} from '../../src/mode/mode';
 import {Motion, MotionMode} from '../../src/motion/motion';
-import TextEditor from '../../src/textEditor';
+import {TextEditor} from '../../src/textEditor';
 
 suite("Mode Normal", () => {
 
     let motion : Motion;
-    let modeNormal : ModeNormal;
+    let modeNormal : NormalMode;
 
     setup(() => {
         return setupWorkspace().then(() => {
             motion = new Motion(MotionMode.Cursor);
-            modeNormal = new ModeNormal(motion);
+            modeNormal = new NormalMode(motion);
         });
     });
 
@@ -28,35 +23,26 @@
 
     test("can be activated", () => {
         let activationKeys = ['esc', 'ctrl+[', 'ctrl+c'];
-<<<<<<< HEAD
 
         for (let i = 0; i < activationKeys.length; i++) {
             let key = activationKeys[i];
-            assert.equal(modeNormal.ShouldBeActivated(key, ModeName.Insert), true, key);
-=======
-        let motion = new Motion(null);
-        let modeHandler = new NormalMode(motion);
-
-        for (let i = 0; i < activationKeys.length; i++) {
-            let key = activationKeys[i];
-            assert.equal(modeHandler.shouldBeActivated(key, ModeName.Insert), true, key);
->>>>>>> f5a6625c
+            assert.equal(modeNormal.shouldBeActivated(key, ModeName.Insert), true, key);
         }
     });
 
     test("Can handle 'x'", () => {
         return TextEditor.insert("text")
             .then(() => {
-                motion = motion.move(0, 2);
+                motion = motion.moveTo(0, 2);
             })
             .then(() => {
-                return modeNormal.HandleKeyEvent("x");
+                return modeNormal.handleKeyEvent("x");
             })
             .then(() => {
                 return assertEqualLines(["tet"]);
             })
             .then(() => {
-                return modeNormal.HandleKeyEvent("x");
+                return modeNormal.handleKeyEvent("x");
             })
             .then(() => {
                 return assertEqualLines(["te"]);
