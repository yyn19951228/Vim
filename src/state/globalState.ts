import { JumpTracker } from '../jumps/jumpTracker';
import { RecordedState } from './../state/recordedState';
<<<<<<< HEAD
import { SubstituteState } from './substituteState';
import { SearchState } from './searchState';
=======
import { SearchState, SearchDirection } from './searchState';
import { SearchHistory } from '../util/historyFile';
import { Position } from '../common/motion/position';
import { ModeName } from '../mode/mode';
>>>>>>> 9851a27a

/**
 * State which stores global state (across editors)
 */
export class GlobalState {
  /**
   * The keystroke sequence that made up our last complete action (that can be
   * repeated with '.').
   */
  private static _previousFullAction: RecordedState | undefined = undefined;

  /**
   * Previous searches performed
   */
  private static _searchStatePrevious: SearchState[] = [];

  /**
   * Last substitute state for running :s by itself
   */
  private static _substituteState: SubstituteState | undefined = undefined;

  /**
   * Last search state for running n and N commands
   */
  private static _searchState: SearchState | undefined = undefined;

  /**
   *  Index used for navigating search history with <up> and <down> when searching
   */
  private static _searchStateIndex: number = 0;

  /**
   * Used internally for nohl.
   */
  private static _hl = true;

  /**
   * Track jumps, and traverse jump history
   */
  private static _jumpTracker: JumpTracker = new JumpTracker();

  /**
   * Getters and setters for changing global state
   */
  public get searchStatePrevious(): SearchState[] {
    return GlobalState._searchStatePrevious;
  }

  public set searchStatePrevious(states: SearchState[]) {
    GlobalState._searchStatePrevious = GlobalState._searchStatePrevious.concat(states);
  }

  private static _searchHistory: SearchHistory | undefined;
  public loadSearchHistory() {
    if (GlobalState._searchHistory === undefined) {
      GlobalState._searchHistory = new SearchHistory();
      GlobalState._searchHistory
        .get()
        .forEach(val =>
          this.searchStatePrevious.push(
            new SearchState(
              SearchDirection.Forward,
              new Position(0, 0),
              val,
              undefined,
              ModeName.Normal
            )
          )
        );
    }
  }

  public addNewSearchHistoryItem(searchString: string) {
    if (GlobalState._searchHistory !== undefined) {
      GlobalState._searchHistory.add(searchString);
    }
  }

  public get previousFullAction(): RecordedState | undefined {
    return GlobalState._previousFullAction;
  }

  public set previousFullAction(state: RecordedState | undefined) {
    GlobalState._previousFullAction = state;
  }

  public get substituteState(): SubstituteState | undefined {
    return GlobalState._substituteState;
  }

  public set substituteState(state: SubstituteState | undefined) {
    GlobalState._substituteState = state;
  }

  public get searchState(): SearchState | undefined {
    return GlobalState._searchState;
  }

  public set searchState(state: SearchState | undefined) {
    GlobalState._searchState = state;
  }

  public get searchStateIndex(): number {
    return GlobalState._searchStateIndex;
  }

  public set searchStateIndex(state: number) {
    GlobalState._searchStateIndex = state;
  }

  public get hl(): boolean {
    return GlobalState._hl;
  }

  public set hl(enabled: boolean) {
    GlobalState._hl = enabled;
  }

  public get jumpTracker(): JumpTracker {
    return GlobalState._jumpTracker;
  }
}<|MERGE_RESOLUTION|>--- conflicted
+++ resolved
@@ -1,14 +1,10 @@
 import { JumpTracker } from '../jumps/jumpTracker';
 import { RecordedState } from './../state/recordedState';
-<<<<<<< HEAD
 import { SubstituteState } from './substituteState';
-import { SearchState } from './searchState';
-=======
 import { SearchState, SearchDirection } from './searchState';
 import { SearchHistory } from '../util/historyFile';
 import { Position } from '../common/motion/position';
 import { ModeName } from '../mode/mode';
->>>>>>> 9851a27a
 
 /**
  * State which stores global state (across editors)
