import * as vscode from 'vscode';
import * as _ from 'lodash';
import { ModeName } from './mode';
import { ModeHandler, VimState } from './modeHandler';
import { AngleBracketNotation } from './../notation';

interface IKeybinding {
  before   : string[];
  after?   : string[];
  commands?: { command: string; args: any[] }[];
}

class Remapper {
  private _mostRecentKeys: string[] = [];
  private _remappings: IKeybinding[] = [];

  /**
   * Modes that this Remapper is active for.
   */
  private _remappedModes: ModeName[];
  private _recursive: boolean;

  constructor(configKey: string, remappedModes: ModeName[], recursive: boolean) {
    this._recursive = recursive;
    this._remappedModes = remappedModes;

    let remappings = vscode.workspace.getConfiguration('vim')
      .get<IKeybinding[]>(configKey, []);

    for (let remapping of remappings) {
      let before: string[] = [];
      remapping.before.forEach(item => before.push(AngleBracketNotation.Normalize(item)));

      let after: string[] = [];
      if (remapping.after) {
        remapping.after.forEach(item => after.push(AngleBracketNotation.Normalize(item)));
      }

      this._remappings.push(<IKeybinding> {
        before: before,
        after: after,
        commands: remapping.commands,
      });
    }
  }

  private _longestKeySequence(): number {
    if (this._remappings.length > 0) {
      return _.maxBy(this._remappings, map => map.before.length).before.length;
    } else {
      return 1;
    }
  }

  public async sendKey(key: string, modeHandler: ModeHandler, vimState: VimState): Promise<boolean> {
    if (this._remappedModes.indexOf(vimState.currentMode) === -1) {
      this._reset();

      return false;
    }

    const longestKeySequence = this._longestKeySequence();

    this._mostRecentKeys.push(key);
    this._mostRecentKeys = this._mostRecentKeys.slice(-longestKeySequence);

    let remapping: IKeybinding | undefined;

    /**
     * Check to see if the keystrokes match any user-specified remapping.
     *
     * In non-Insert mode, we have to match precisely the entire keysequence,
     * but in insert mode, we allow the users to precede the remapped command
     * with extraneous keystrokes ("hello world jj")
     */

    if (this._remappedModes.indexOf(ModeName.Insert) === -1) {
      remapping = _.find(this._remappings, map => {
        return map.before.join("") === this._mostRecentKeys.join("");
      });
    } else {
      for (let sliceLength = 1; sliceLength <= longestKeySequence; sliceLength++) {
        const slice = this._mostRecentKeys.slice(-sliceLength);
        const result = _.find(this._remappings, map => map.before.join("") === slice.join(""));

        if (result) {
          remapping = result;

          break;
        }
      }
    }

    if (remapping) {
      // If we remapped e.g. jj to esc, we have to revert the inserted "jj"

      if (this._remappedModes.indexOf(ModeName.Insert) >= 0) {
        // Revert every single inserted character. This is actually a bit of
        // a hack since we aren't guaranteed that each insertion inserted
        // only a single character.

<<<<<<< HEAD
        // We subtract 1 because we haven't actually applied the last key.
=======
        if (!this._recursive) {
          vimState.isCurrentlyPerformingRemapping = true;
        }
>>>>>>> 31e0445e

        // TODO(johnfn) - study - actions need to be paired up with text
        // changes... this is a complicated problem.

        // Update most recent keys to be the correct length based on the
        // remap length
        if (remapping.before.length < longestKeySequence) {
          this._mostRecentKeys = this._mostRecentKeys.slice(longestKeySequence - remapping.before.length);
        }

        await vimState.historyTracker.undoAndRemoveChanges(
          Math.max(0, (this._mostRecentKeys.length - 1) * vimState.allCursors.length));
      }

<<<<<<< HEAD
      if (!this._recursive) {
        vimState.isCurrentlyPreformingRemapping = true;
      }
=======
        vimState.isCurrentlyPerformingRemapping = false;
>>>>>>> 31e0445e

      // We need to remove the keys that were remapped into different keys
      // from the state.
      const numToRemove = remapping.before.length - 1;
      vimState.recordedState.actionKeys = vimState.recordedState.actionKeys.slice(0, -numToRemove);

      if (remapping.after) {
        await modeHandler.handleMultipleKeyEvents(remapping.after);
      }

      if (remapping.commands) {
        for (const command of remapping.commands) {
          await vscode.commands.executeCommand(command.command, command.args);
        }
      }

      vimState.isCurrentlyPreformingRemapping = false;

      this._mostRecentKeys = [];

      return true;
    }

    return false;
  }

  private _reset(): void {
    this._mostRecentKeys = [];
  }
}

export class InsertModeRemapper extends Remapper {
  constructor(recursive: boolean) {
    super(
      "insertModeKeyBindings" + (recursive ? "" : "NonRecursive"),
      [ModeName.Insert],
      recursive
    );
  }
}

export class OtherModesRemapper extends Remapper {
  constructor(recursive: boolean) {
    super(
      "otherModesKeyBindings" + (recursive ? "" : "NonRecursive"),
      [ModeName.Normal, ModeName.Visual, ModeName.VisualLine],
      recursive
    );
  }
}
<|MERGE_RESOLUTION|>--- conflicted
+++ resolved
@@ -99,13 +99,7 @@
         // a hack since we aren't guaranteed that each insertion inserted
         // only a single character.
 
-<<<<<<< HEAD
         // We subtract 1 because we haven't actually applied the last key.
-=======
-        if (!this._recursive) {
-          vimState.isCurrentlyPerformingRemapping = true;
-        }
->>>>>>> 31e0445e
 
         // TODO(johnfn) - study - actions need to be paired up with text
         // changes... this is a complicated problem.
@@ -120,13 +114,7 @@
           Math.max(0, (this._mostRecentKeys.length - 1) * vimState.allCursors.length));
       }
 
-<<<<<<< HEAD
-      if (!this._recursive) {
-        vimState.isCurrentlyPreformingRemapping = true;
-      }
-=======
         vimState.isCurrentlyPerformingRemapping = false;
->>>>>>> 31e0445e
 
       // We need to remove the keys that were remapped into different keys
       // from the state.
@@ -143,7 +131,7 @@
         }
       }
 
-      vimState.isCurrentlyPreformingRemapping = false;
+      vimState.isCurrentlyPerformingRemapping = false;
 
       this._mostRecentKeys = [];
 
