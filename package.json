--- conflicted
+++ resolved
@@ -232,41 +232,7 @@
           "description": "Copy indent from current line when starting a new line.",
           "default": true
         }
-<<<<<<< HEAD
-    },
-    "scripts": {
-        "vscode:prepublish": "node ./node_modules/vscode/bin/compile -p ./",
-        "compile": "node ./node_modules/vscode/bin/compile -watch -p ./",
-        "test": "node ./node_modules/vscode/bin/test",
-        "postinstall": "node ./node_modules/vscode/bin/install && gulp init"
-    },
-    "dependencies": {
-        "child-process": "^1.0.2",
-        "copy-paste": "^1.3.0",
-        "diff-match-patch": "^1.0.0",
-        "lodash": "^4.12.0"
-    },
-    "devDependencies": {
-        "gulp": "^3.9.1",
-        "gulp-bump": "^2.1.0",
-        "gulp-filter": "^4.0.0",
-        "gulp-git": "^1.7.1",
-        "gulp-inject-string": "^1.1.0",
-        "gulp-shell": "^0.5.2",
-        "gulp-soften": "^0.0.1",
-        "gulp-tag-version": "^1.3.0",
-        "gulp-trimlines": "^1.0.0",
-        "gulp-tslint": "^5.0.0",
-        "gulp-typescript": "^2.13.4",
-        "gulp-typings": "^2.0.0",
-        "merge-stream": "^1.0.0",
-        "tslint": "^3.10.2",
-        "typescript": "2.0.0",
-        "typings": "^1.0.4",
-        "vscode": "^0.11.16"
-=======
       }
->>>>>>> 436166d5
     }
   },
   "scripts": {
@@ -276,6 +242,7 @@
     "postinstall": "node ./node_modules/vscode/bin/install && gulp init"
   },
   "dependencies": {
+    "child-process": "^1.0.2",
     "copy-paste": "^1.3.0",
     "diff-match-patch": "^1.0.0",
     "lodash": "^4.12.0"
